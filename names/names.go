// Copyright (c) HashiCorp, Inc.
// SPDX-License-Identifier: MPL-2.0

// Package names provides constants for AWS service names that are used as keys
// for the endpoints slice in internal/conns/conns.go. The package also exposes
// access to data found in the data/names_data.csv file, which provides additional
// service-related name information.
//
// Consumers of the names package include the conns package
// (internal/conn/conns.go), the provider package
// (internal/provider/provider.go), generators, and the skaff tool.
//
// It is very important that information in the data/names_data.csv be exactly
// correct because the Terrform AWS Provider relies on the information to
// function correctly.
package names

import (
	"fmt"
	"log"
	"strings"

	"github.com/hashicorp/terraform-provider-aws/names/data"
)

// Endpoint constants defined by the AWS SDK v1 but not defined in the AWS SDK v2.
const (
	AccessAnalyzerEndpointID             = "access-analyzer"
	AMPEndpointID                        = "aps"
	AthenaEndpointID                     = "athena"
	AuditManagerEndpointID               = "auditmanager"
	BatchEndpointID                      = "batch"
	BedrockEndpointID                    = "bedrock"
	BudgetsEndpointID                    = "budgets"
	ChimeSDKMediaPipelinesEndpointID     = "media-pipelines-chime"
	ChimeSDKVoiceEndpointID              = "voice-chime"
	CloudSearchEndpointID                = "cloudsearch"
	CloudWatchEndpointID                 = "monitoring"
	Cloud9EndpointID                     = "cloud9"
	CodeArtifactEndpointID               = "codeartifact"
	CodeGuruReviewerEndpointID           = "codeguru-reviewer"
	CodeStarConnectionsEndpointID        = "codestar-connections"
	ComprehendEndpointID                 = "comprehend"
	ECREndpointID                        = "api.ecr"
	EKSEndpointID                        = "eks"
	EMREndpointID                        = "elasticmapreduce"
	EvidentlyEndpointID                  = "evidently"
	IdentityStoreEndpointID              = "identitystore"
	Inspector2EndpointID                 = "inspector2"
	IVSChatEndpointID                    = "ivschat"
	KendraEndpointID                     = "kendra"
	LexV2ModelsEndpointID                = "models-v2-lex"
<<<<<<< HEAD
	M2EndpointID                         = "m2"
	MediaConvertEndpointID               = "mediaconvert"
=======
>>>>>>> 5af43cb7
	MediaLiveEndpointID                  = "medialive"
	MQEndpointID                         = "mq"
	ObservabilityAccessManagerEndpointID = "oam"
	OpenSearchServerlessEndpointID       = "aoss"
	OpenSearchIngestionEndpointID        = "osis"
	PipesEndpointID                      = "pipes"
	PollyEndpointID                      = "polly"
	QLDBEndpointID                       = "qldb"
	RekognitionEndpointID                = "rekognition"
	ResourceExplorer2EndpointID          = "resource-explorer-2"
	RolesAnywhereEndpointID              = "rolesanywhere"
	Route53DomainsEndpointID             = "route53domains"
	SchedulerEndpointID                  = "scheduler"
	ServiceQuotasEndpointID              = "servicequotas"
	ShieldEndpointID                     = "shield"
	SSMEndpointID                        = "ssm"
	SSMIncidentsEndpointID               = "ssm-incidents"
	SSOAdminEndpointID                   = "sso"
	STSEndpointID                        = "sts"
	TranscribeEndpointID                 = "transcribe"
	VerifiedPermissionsEndpointID        = "verifiedpermissions"
	VPCLatticeEndpointID                 = "vpc-lattice"
)

// These should move to aws-sdk-go-base.
// See https://github.com/hashicorp/aws-sdk-go-base/issues/649.
const (
	ChinaPartitionID      = "aws-cn"     // AWS China partition.
	ISOPartitionID        = "aws-iso"    // AWS ISO (US) partition.
	ISOBPartitionID       = "aws-iso-b"  // AWS ISOB (US) partition.
	ISOEPartitionID       = "aws-iso-e"  // AWS ISOE (Europe) partition.
	ISOFPartitionID       = "aws-iso-f"  // AWS ISOF partition.
	StandardPartitionID   = "aws"        // AWS Standard partition.
	USGovCloudPartitionID = "aws-us-gov" // AWS GovCloud (US) partition.
)

const (
	// AWS Standard partition's regions.
	GlobalRegionID = "aws-global" // AWS Standard global region.

	AFSouth1RegionID     = "af-south-1"     // Africa (Cape Town).
	APEast1RegionID      = "ap-east-1"      // Asia Pacific (Hong Kong).
	APNortheast1RegionID = "ap-northeast-1" // Asia Pacific (Tokyo).
	APNortheast2RegionID = "ap-northeast-2" // Asia Pacific (Seoul).
	APNortheast3RegionID = "ap-northeast-3" // Asia Pacific (Osaka).
	APSouth1RegionID     = "ap-south-1"     // Asia Pacific (Mumbai).
	APSouth2RegionID     = "ap-south-2"     // Asia Pacific (Hyderabad).
	APSoutheast1RegionID = "ap-southeast-1" // Asia Pacific (Singapore).
	APSoutheast2RegionID = "ap-southeast-2" // Asia Pacific (Sydney).
	APSoutheast3RegionID = "ap-southeast-3" // Asia Pacific (Jakarta).
	APSoutheast4RegionID = "ap-southeast-4" // Asia Pacific (Melbourne).
	CACentral1RegionID   = "ca-central-1"   // Canada (Central).
	CAWest1RegionID      = "ca-west-1"      // Canada West (Calgary).
	EUCentral1RegionID   = "eu-central-1"   // Europe (Frankfurt).
	EUCentral2RegionID   = "eu-central-2"   // Europe (Zurich).
	EUNorth1RegionID     = "eu-north-1"     // Europe (Stockholm).
	EUSouth1RegionID     = "eu-south-1"     // Europe (Milan).
	EUSouth2RegionID     = "eu-south-2"     // Europe (Spain).
	EUWest1RegionID      = "eu-west-1"      // Europe (Ireland).
	EUWest2RegionID      = "eu-west-2"      // Europe (London).
	EUWest3RegionID      = "eu-west-3"      // Europe (Paris).
	ILCentral1RegionID   = "il-central-1"   // Israel (Tel Aviv).
	MECentral1RegionID   = "me-central-1"   // Middle East (UAE).
	MESouth1RegionID     = "me-south-1"     // Middle East (Bahrain).
	SAEast1RegionID      = "sa-east-1"      // South America (Sao Paulo).
	USEast1RegionID      = "us-east-1"      // US East (N. Virginia).
	USEast2RegionID      = "us-east-2"      // US East (Ohio).
	USWest1RegionID      = "us-west-1"      // US West (N. California).
	USWest2RegionID      = "us-west-2"      // US West (Oregon).

	// AWS China partition's regions.
	CNNorth1RegionID     = "cn-north-1"     // China (Beijing).
	CNNorthwest1RegionID = "cn-northwest-1" // China (Ningxia).

	// AWS GovCloud (US) partition's regions.
	USGovEast1RegionID = "us-gov-east-1" // AWS GovCloud (US-East).
	USGovWest1RegionID = "us-gov-west-1" // AWS GovCloud (US-West).

	// AWS ISO (US) partition's regions.
	USISOEast1RegionID = "us-iso-east-1" // US ISO East.
	USISOWest1RegionID = "us-iso-west-1" // US ISO WEST.

	// AWS ISOB (US) partition's regions.
	USISOBEast1RegionID = "us-isob-east-1" // US ISOB East (Ohio).
)

func DNSSuffixForPartition(partition string) string {
	switch partition {
	case "":
		return ""
	case ChinaPartitionID:
		return "amazonaws.com.cn"
	case ISOPartitionID:
		return "c2s.ic.gov"
	case ISOBPartitionID:
		return "sc2s.sgov.gov"
	case ISOEPartitionID:
		return "cloud.adc-e.uk"
	case ISOFPartitionID:
		return "csp.hci.ic.gov"
	default:
		return "amazonaws.com"
	}
}

func IsOptInRegion(region string) bool {
	switch region {
	case AFSouth1RegionID,
		APEast1RegionID, APSouth2RegionID,
		APSoutheast3RegionID, APSoutheast4RegionID,
		CAWest1RegionID,
		EUCentral2RegionID,
		EUSouth1RegionID, EUSouth2RegionID,
		ILCentral1RegionID,
		MECentral1RegionID,
		MESouth1RegionID:
		return true
	default:
		return false
	}
}

func PartitionForRegion(region string) string {
	switch region {
	case "":
		return ""
	case CNNorth1RegionID, CNNorthwest1RegionID:
		return ChinaPartitionID
	case USISOEast1RegionID, USISOWest1RegionID:
		return ISOPartitionID
	case USISOBEast1RegionID:
		return ISOBPartitionID
	case USGovEast1RegionID, USGovWest1RegionID:
		return USGovCloudPartitionID
	default:
		return StandardPartitionID
	}
}

// ReverseDNS switches a DNS hostname to reverse DNS and vice-versa.
func ReverseDNS(hostname string) string {
	parts := strings.Split(hostname, ".")

	for i, j := 0, len(parts)-1; i < j; i, j = i+1, j-1 {
		parts[i], parts[j] = parts[j], parts[i]
	}

	return strings.Join(parts, ".")
}

// Type ServiceDatum corresponds closely to columns in `data/names_data.csv` and are
// described in detail in README.md.
type ServiceDatum struct {
	Aliases            []string
	AwsServiceEnvVar   string
	Brand              string
	ClientSDKV1        bool
	DeprecatedEnvVar   string
	EndpointOnly       bool
	GoV1ClientTypeName string
	GoV1Package        string
	GoV2Package        string
	HumanFriendly      string
	ProviderNameUpper  string
	SdkId              string
	TfAwsEnvVar        string
}

// serviceData key is the AWS provider service package
var serviceData map[string]*ServiceDatum

func init() {
	serviceData = make(map[string]*ServiceDatum)

	// Data from names_data.csv
	if err := readCSVIntoServiceData(); err != nil {
		log.Fatalf("reading CSV into service data: %s", err)
	}
}

func readCSVIntoServiceData() error {
	// names_data.csv is dynamically embedded so changes, additions should be made
	// there also

	d, err := data.ReadAllServiceData()
	if err != nil {
		return fmt.Errorf("reading CSV into service data: %w", err)
	}

	for _, l := range d {
		if l.Exclude() {
			continue
		}

		if l.NotImplemented() && !l.EndpointOnly() {
			continue
		}

		p := l.ProviderPackage()

		serviceData[p] = &ServiceDatum{
			AwsServiceEnvVar:   l.AwsServiceEnvVar(),
			Brand:              l.Brand(),
			ClientSDKV1:        l.ClientSDKV1(),
			DeprecatedEnvVar:   l.DeprecatedEnvVar(),
			EndpointOnly:       l.EndpointOnly(),
			GoV1ClientTypeName: l.GoV1ClientTypeName(),
			GoV1Package:        l.GoV1Package(),
			GoV2Package:        l.GoV2Package(),
			HumanFriendly:      l.HumanFriendly(),
			ProviderNameUpper:  l.ProviderNameUpper(),
			SdkId:              l.SdkId(),
			TfAwsEnvVar:        l.TfAwsEnvVar(),
		}

		a := []string{p}

		if len(l.Aliases()) > 0 {
			a = append(a, l.Aliases()...)
		}

		serviceData[p].Aliases = a
	}

	return nil
}

func ProviderPackageForAlias(serviceAlias string) (string, error) {
	for k, v := range serviceData {
		for _, hclKey := range v.Aliases {
			if serviceAlias == hclKey {
				return k, nil
			}
		}
	}

	return "", fmt.Errorf("unable to find service for service alias %s", serviceAlias)
}

func ProviderPackages() []string {
	keys := make([]string, len(serviceData))

	i := 0
	for k := range serviceData {
		keys[i] = k
		i++
	}

	return keys
}

func Aliases() []string {
	keys := make([]string, 0)

	for _, v := range serviceData {
		keys = append(keys, v.Aliases...)
	}

	return keys
}

type Endpoint struct {
	ProviderPackage string
	Aliases         []string
}

func Endpoints() []Endpoint {
	endpoints := make([]Endpoint, 0, len(serviceData))

	for k, v := range serviceData {
		ep := Endpoint{
			ProviderPackage: k,
		}
		if len(v.Aliases) > 1 {
			ep.Aliases = v.Aliases[1:]
		}
		endpoints = append(endpoints, ep)
	}

	return endpoints
}

type ServiceNameUpper struct {
	ProviderPackage   string
	ProviderNameUpper string
	SdkID             string
}

func ServiceNamesUpper() []ServiceNameUpper {
	serviceNames := make([]ServiceNameUpper, 0, len(serviceData))

	for k, v := range serviceData {
		sn := ServiceNameUpper{
			ProviderPackage:   k,
			ProviderNameUpper: v.ProviderNameUpper,
			SdkID:             v.SdkId,
		}
		serviceNames = append(serviceNames, sn)
	}

	return serviceNames
}

func ProviderNameUpper(service string) (string, error) {
	if v, ok := serviceData[service]; ok {
		return v.ProviderNameUpper, nil
	}

	return "", fmt.Errorf("no service data found for %s", service)
}

// Deprecated `AWS_<service>_ENDPOINT` envvar defined for some services
func DeprecatedEnvVar(service string) string {
	if v, ok := serviceData[service]; ok {
		return v.DeprecatedEnvVar
	}

	return ""
}

// Deprecated `TF_AWS_<service>_ENDPOINT` envvar defined for some services
func TfAwsEnvVar(service string) string {
	if v, ok := serviceData[service]; ok {
		return v.TfAwsEnvVar
	}

	return ""
}

// Standard service endpoint envvar defined by AWS
func AwsServiceEnvVar(service string) string {
	if v, ok := serviceData[service]; ok {
		return v.AwsServiceEnvVar
	}

	return ""
}

// Service SDK ID from AWS SDK for Go v2
func SdkId(service string) string {
	if v, ok := serviceData[service]; ok {
		return v.SdkId
	}

	return ""
}

func ClientSDKV1(service string) bool {
	if v, ok := serviceData[service]; ok {
		return v.ClientSDKV1
	}

	return false
}

func FullHumanFriendly(service string) (string, error) {
	if v, ok := serviceData[service]; ok {
		if v.Brand == "" {
			return v.HumanFriendly, nil
		}

		return fmt.Sprintf("%s %s", v.Brand, v.HumanFriendly), nil
	}

	if s, err := ProviderPackageForAlias(service); err == nil {
		return FullHumanFriendly(s)
	}

	return "", fmt.Errorf("no service data found for %s", service)
}

func HumanFriendly(service string) (string, error) {
	if v, ok := serviceData[service]; ok {
		return v.HumanFriendly, nil
	}

	if s, err := ProviderPackageForAlias(service); err == nil {
		return HumanFriendly(s)
	}

	return "", fmt.Errorf("no service data found for %s", service)
}

func AWSGoPackage(providerPackage string, version int) (string, error) {
	switch version {
	case 1:
		return AWSGoV1Package(providerPackage)
	case 2:
		return AWSGoV2Package(providerPackage)
	default:
		return "", fmt.Errorf("unsupported AWS SDK Go version: %d", version)
	}
}

func AWSGoV1Package(providerPackage string) (string, error) {
	if v, ok := serviceData[providerPackage]; ok {
		return v.GoV1Package, nil
	}

	return "", fmt.Errorf("getting AWS SDK Go v1 package, %s not found", providerPackage)
}

func AWSGoV2Package(providerPackage string) (string, error) {
	if v, ok := serviceData[providerPackage]; ok {
		return v.GoV2Package, nil
	}

	return "", fmt.Errorf("getting AWS SDK Go v2 package, %s not found", providerPackage)
}

func AWSGoClientTypeName(providerPackage string, version int) (string, error) {
	switch version {
	case 1:
		return AWSGoV1ClientTypeName(providerPackage)
	case 2:
		return "Client", nil
	default:
		return "", fmt.Errorf("unsupported AWS SDK Go version: %d", version)
	}
}

func AWSGoV1ClientTypeName(providerPackage string) (string, error) {
	if v, ok := serviceData[providerPackage]; ok {
		return v.GoV1ClientTypeName, nil
	}

	return "", fmt.Errorf("getting AWS SDK Go v1 client type name, %s not found", providerPackage)
}<|MERGE_RESOLUTION|>--- conflicted
+++ resolved
@@ -50,11 +50,8 @@
 	IVSChatEndpointID                    = "ivschat"
 	KendraEndpointID                     = "kendra"
 	LexV2ModelsEndpointID                = "models-v2-lex"
-<<<<<<< HEAD
 	M2EndpointID                         = "m2"
 	MediaConvertEndpointID               = "mediaconvert"
-=======
->>>>>>> 5af43cb7
 	MediaLiveEndpointID                  = "medialive"
 	MQEndpointID                         = "mq"
 	ObservabilityAccessManagerEndpointID = "oam"
