--- conflicted
+++ resolved
@@ -14,11 +14,7 @@
 	dataSourceName := "data.aws_servicequotas_service.test"
 
 	resource.ParallelTest(t, resource.TestCase{
-<<<<<<< HEAD
-		PreCheck:                 func() { acctest.PreCheck(ctx, t); acctest.PreCheckPartitionHasService(servicequotas.EndpointsID, t) },
-=======
-		PreCheck:                 func() { acctest.PreCheck(t); acctest.PreCheckPartitionHasService(t, servicequotas.EndpointsID) },
->>>>>>> 78d002fe
+		PreCheck:                 func() { acctest.PreCheck(ctx, t); acctest.PreCheckPartitionHasService(t, servicequotas.EndpointsID) },
 		ErrorCheck:               acctest.ErrorCheck(t, servicequotas.EndpointsID),
 		ProtoV5ProviderFactories: acctest.ProtoV5ProviderFactories,
 		Steps: []resource.TestStep{
