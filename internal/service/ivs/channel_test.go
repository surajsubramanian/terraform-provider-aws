package ivs_test

import (
	"context"
	"errors"
	"fmt"
	"regexp"
	"testing"

	"github.com/aws/aws-sdk-go/aws"
	"github.com/aws/aws-sdk-go/service/ivs"
	"github.com/hashicorp/aws-sdk-go-base/v2/awsv1shim/v2/tfawserr"
	sdkacctest "github.com/hashicorp/terraform-plugin-sdk/v2/helper/acctest"
	"github.com/hashicorp/terraform-plugin-sdk/v2/helper/resource"
	"github.com/hashicorp/terraform-plugin-sdk/v2/terraform"
	"github.com/hashicorp/terraform-provider-aws/internal/acctest"
	"github.com/hashicorp/terraform-provider-aws/internal/conns"
	"github.com/hashicorp/terraform-provider-aws/internal/create"
	tfivs "github.com/hashicorp/terraform-provider-aws/internal/service/ivs"
	"github.com/hashicorp/terraform-provider-aws/names"
)

func TestAccIVSChannel_basic(t *testing.T) {
	ctx := acctest.Context(t)
	var channel ivs.Channel

	resourceName := "aws_ivs_channel.test"

	resource.ParallelTest(t, resource.TestCase{
		PreCheck: func() {
<<<<<<< HEAD
			acctest.PreCheck(ctx, t)
			acctest.PreCheckPartitionHasService(names.IVS, t)
=======
			acctest.PreCheck(t)
			acctest.PreCheckPartitionHasService(t, names.IVS)
>>>>>>> 78d002fe
			testAccChannelPreCheck(ctx, t)
		},
		ErrorCheck:               acctest.ErrorCheck(t, ivs.EndpointsID),
		ProtoV5ProviderFactories: acctest.ProtoV5ProviderFactories,
		CheckDestroy:             testAccCheckChannelDestroy(ctx),
		Steps: []resource.TestStep{
			{
				Config: testAccChannelConfig_basic(),
				Check: resource.ComposeTestCheckFunc(
					testAccCheckChannelExists(ctx, resourceName, &channel),
					resource.TestCheckResourceAttrSet(resourceName, "ingest_endpoint"),
					resource.TestCheckResourceAttrSet(resourceName, "playback_url"),
					resource.TestCheckResourceAttr(resourceName, "tags.%", "0"),
					resource.TestCheckResourceAttr(resourceName, "tags_all.%", "0"),
					acctest.MatchResourceAttrRegionalARN(resourceName, "arn", "ivs", regexp.MustCompile(`channel/.+`)),
				),
			},
			{
				ResourceName:      resourceName,
				ImportState:       true,
				ImportStateVerify: true,
			},
		},
	})
}

func TestAccIVSChannel_tags(t *testing.T) {
	ctx := acctest.Context(t)
	var channel ivs.Channel

	resourceName := "aws_ivs_channel.test"

	resource.ParallelTest(t, resource.TestCase{
		PreCheck: func() {
<<<<<<< HEAD
			acctest.PreCheck(ctx, t)
			acctest.PreCheckPartitionHasService(names.IVS, t)
=======
			acctest.PreCheck(t)
			acctest.PreCheckPartitionHasService(t, names.IVS)
>>>>>>> 78d002fe
			testAccChannelPreCheck(ctx, t)
		},
		ErrorCheck:               acctest.ErrorCheck(t, ivs.EndpointsID),
		ProtoV5ProviderFactories: acctest.ProtoV5ProviderFactories,
		CheckDestroy:             testAccCheckChannelDestroy(ctx),
		Steps: []resource.TestStep{
			{
				Config: testAccChannelConfig_tags1("key1", "value1"),
				Check: resource.ComposeTestCheckFunc(
					testAccCheckChannelExists(ctx, resourceName, &channel),
					resource.TestCheckResourceAttr(resourceName, "tags.%", "1"),
					resource.TestCheckResourceAttr(resourceName, "tags.key1", "value1"),
				),
			},
			{
				ResourceName:      resourceName,
				ImportState:       true,
				ImportStateVerify: true,
			},
			{
				Config: testAccChannelConfig_tags2("key1", "value1updated", "key2", "value2"),
				Check: resource.ComposeTestCheckFunc(
					testAccCheckChannelExists(ctx, resourceName, &channel),
					resource.TestCheckResourceAttr(resourceName, "tags.%", "2"),
					resource.TestCheckResourceAttr(resourceName, "tags.key1", "value1updated"),
					resource.TestCheckResourceAttr(resourceName, "tags.key2", "value2"),
				),
			},
			{
				Config: testAccChannelConfig_tags1("key2", "value2"),
				Check: resource.ComposeTestCheckFunc(
					testAccCheckChannelExists(ctx, resourceName, &channel),
					resource.TestCheckResourceAttr(resourceName, "tags.%", "1"),
					resource.TestCheckResourceAttr(resourceName, "tags.key2", "value2"),
				),
			},
		},
	})
}

func TestAccIVSChannel_update(t *testing.T) {
	ctx := acctest.Context(t)
	var v1, v2 ivs.Channel

	resourceName := "aws_ivs_channel.test"
	rName := sdkacctest.RandomWithPrefix(acctest.ResourcePrefix)
	authorized := "true"
	latencyMode := "NORMAL"
	channelType := "BASIC"

	resource.ParallelTest(t, resource.TestCase{
		PreCheck: func() {
<<<<<<< HEAD
			acctest.PreCheck(ctx, t)
			acctest.PreCheckPartitionHasService(names.IVS, t)
=======
			acctest.PreCheck(t)
			acctest.PreCheckPartitionHasService(t, names.IVS)
>>>>>>> 78d002fe
			testAccChannelPreCheck(ctx, t)
		},
		ErrorCheck:               acctest.ErrorCheck(t, ivs.EndpointsID),
		ProtoV5ProviderFactories: acctest.ProtoV5ProviderFactories,
		CheckDestroy:             testAccCheckChannelDestroy(ctx),
		Steps: []resource.TestStep{
			{
				Config: testAccChannelConfig_basic(),
				Check: resource.ComposeTestCheckFunc(
					testAccCheckChannelExists(ctx, resourceName, &v1),
				),
			},
			{
				ResourceName:      resourceName,
				ImportState:       true,
				ImportStateVerify: true,
			},
			{
				Config: testAccChannelConfig_update(rName, authorized, latencyMode, channelType),
				Check: resource.ComposeTestCheckFunc(
					testAccCheckChannelExists(ctx, resourceName, &v2),
					testAccCheckChannelNotRecreated(&v1, &v2),
					resource.TestCheckResourceAttr(resourceName, "authorized", authorized),
					resource.TestCheckResourceAttr(resourceName, "latency_mode", latencyMode),
					resource.TestCheckResourceAttr(resourceName, "name", rName),
					resource.TestCheckResourceAttr(resourceName, "type", channelType),
				),
			},
		},
	})
}

func TestAccIVSChannel_disappears(t *testing.T) {
	ctx := acctest.Context(t)
	var channel ivs.Channel

	resourceName := "aws_ivs_channel.test"

	resource.ParallelTest(t, resource.TestCase{
		PreCheck: func() {
<<<<<<< HEAD
			acctest.PreCheck(ctx, t)
			acctest.PreCheckPartitionHasService(ivs.EndpointsID, t)
=======
			acctest.PreCheck(t)
			acctest.PreCheckPartitionHasService(t, ivs.EndpointsID)
>>>>>>> 78d002fe
			testAccChannelPreCheck(ctx, t)
		},
		ErrorCheck:               acctest.ErrorCheck(t, ivs.EndpointsID),
		ProtoV5ProviderFactories: acctest.ProtoV5ProviderFactories,
		CheckDestroy:             testAccCheckChannelDestroy(ctx),
		Steps: []resource.TestStep{
			{
				Config: testAccChannelConfig_basic(),
				Check: resource.ComposeTestCheckFunc(
					testAccCheckChannelExists(ctx, resourceName, &channel),
					acctest.CheckResourceDisappears(ctx, acctest.Provider, tfivs.ResourceChannel(), resourceName),
				),
				ExpectNonEmptyPlan: true,
			},
		},
	})
}

func TestAccIVSChannel_recordingConfiguration(t *testing.T) {
	ctx := acctest.Context(t)
	var channel ivs.Channel
	bucketName := sdkacctest.RandomWithPrefix(acctest.ResourcePrefix)
	resourceName := "aws_ivs_channel.test"
	recordingConfigurationResourceName := "aws_ivs_recording_configuration.test"

	resource.ParallelTest(t, resource.TestCase{
		PreCheck: func() {
<<<<<<< HEAD
			acctest.PreCheck(ctx, t)
			acctest.PreCheckPartitionHasService(ivs.EndpointsID, t)
=======
			acctest.PreCheck(t)
			acctest.PreCheckPartitionHasService(t, ivs.EndpointsID)
>>>>>>> 78d002fe
			testAccChannelPreCheck(ctx, t)
		},
		ErrorCheck:               acctest.ErrorCheck(t, ivs.EndpointsID),
		ProtoV5ProviderFactories: acctest.ProtoV5ProviderFactories,
		CheckDestroy:             testAccCheckChannelDestroy(ctx),
		Steps: []resource.TestStep{
			{
				Config: testAccChannelConfig_recordingConfiguration(bucketName),
				Check: resource.ComposeTestCheckFunc(
					testAccCheckChannelExists(ctx, resourceName, &channel),
					resource.TestCheckResourceAttrPair(resourceName, "recording_configuration_arn", recordingConfigurationResourceName, "id"),
				),
			},
			{
				ResourceName:      resourceName,
				ImportState:       true,
				ImportStateVerify: true,
			},
		},
	})
}

func testAccCheckChannelDestroy(ctx context.Context) resource.TestCheckFunc {
	return func(s *terraform.State) error {
		conn := acctest.Provider.Meta().(*conns.AWSClient).IVSConn()

		for _, rs := range s.RootModule().Resources {
			if rs.Type != "aws_ivs_channel" {
				continue
			}

			input := &ivs.GetChannelInput{
				Arn: aws.String(rs.Primary.ID),
			}
			_, err := conn.GetChannelWithContext(ctx, input)
			if err != nil {
				if tfawserr.ErrCodeEquals(err, ivs.ErrCodeResourceNotFoundException) {
					return nil
				}

				return err
			}

			return create.Error(names.IVS, create.ErrActionCheckingDestroyed, tfivs.ResNameChannel, rs.Primary.ID, errors.New("not destroyed"))
		}

		return nil
	}
}

func testAccCheckChannelExists(ctx context.Context, name string, channel *ivs.Channel) resource.TestCheckFunc {
	return func(s *terraform.State) error {
		rs, ok := s.RootModule().Resources[name]

		if !ok {
			return create.Error(names.IVS, create.ErrActionCheckingExistence, tfivs.ResNameChannel, name, errors.New("not found"))
		}

		if rs.Primary.ID == "" {
			return create.Error(names.IVS, create.ErrActionCheckingExistence, tfivs.ResNameChannel, name, errors.New("not set"))
		}

		conn := acctest.Provider.Meta().(*conns.AWSClient).IVSConn()

		output, err := tfivs.FindChannelByID(ctx, conn, rs.Primary.ID)

		if err != nil {
			return create.Error(names.IVS, create.ErrActionCheckingExistence, tfivs.ResNameChannel, rs.Primary.ID, err)
		}

		*channel = *output

		return nil
	}
}

func testAccChannelPreCheck(ctx context.Context, t *testing.T) {
	conn := acctest.Provider.Meta().(*conns.AWSClient).IVSConn()

	input := &ivs.ListChannelsInput{}
	_, err := conn.ListChannelsWithContext(ctx, input)

	if acctest.PreCheckSkipError(err) {
		t.Skipf("skipping acceptance testing: %s", err)
	}

	if err != nil {
		t.Fatalf("unexpected PreCheck error: %s", err)
	}
}

func testAccCheckChannelNotRecreated(before, after *ivs.Channel) resource.TestCheckFunc {
	return func(s *terraform.State) error {
		if before, after := aws.StringValue(before.Arn), aws.StringValue(after.Arn); before != after {
			return create.Error(names.IVS, create.ErrActionCheckingNotRecreated, tfivs.ResNameChannel, before, errors.New("recreated"))
		}

		return nil
	}
}

func testAccChannelConfig_basic() string {
	return `
resource "aws_ivs_channel" "test" {
}
`
}

func testAccChannelConfig_update(rName, authorized, latencyMode, channelType string) string {
	return fmt.Sprintf(`
resource "aws_ivs_channel" "test" {
  name         = %[1]q
  authorized   = %[2]s
  latency_mode = %[3]q
  type         = %[4]q
}
`, rName, authorized, latencyMode, channelType)
}

func testAccChannelConfig_recordingConfiguration(bucketName string) string {
	return fmt.Sprintf(`
resource "aws_s3_bucket" "test" {
  bucket        = %[1]q
  force_destroy = true
}

resource "aws_ivs_recording_configuration" "test" {
  destination_configuration {
    s3 {
      bucket_name = aws_s3_bucket.test.id
    }
  }
}

resource "aws_ivs_channel" "test" {
  recording_configuration_arn = aws_ivs_recording_configuration.test.id
}
`, bucketName)
}

func testAccChannelConfig_tags1(tagKey1, tagValue1 string) string {
	return fmt.Sprintf(`
resource "aws_ivs_channel" "test" {
  tags = {
    %[1]q = %[2]q
  }
}
`, tagKey1, tagValue1)
}

func testAccChannelConfig_tags2(tagKey1, tagValue1, tagKey2, tagValue2 string) string {
	return fmt.Sprintf(`
resource "aws_ivs_channel" "test" {
  tags = {
    %[1]q = %[2]q
    %[3]q = %[4]q
  }
}
`, tagKey1, tagValue1, tagKey2, tagValue2)
}<|MERGE_RESOLUTION|>--- conflicted
+++ resolved
@@ -28,13 +28,8 @@
 
 	resource.ParallelTest(t, resource.TestCase{
 		PreCheck: func() {
-<<<<<<< HEAD
-			acctest.PreCheck(ctx, t)
-			acctest.PreCheckPartitionHasService(names.IVS, t)
-=======
-			acctest.PreCheck(t)
+			acctest.PreCheck(ctx, t)
 			acctest.PreCheckPartitionHasService(t, names.IVS)
->>>>>>> 78d002fe
 			testAccChannelPreCheck(ctx, t)
 		},
 		ErrorCheck:               acctest.ErrorCheck(t, ivs.EndpointsID),
@@ -69,13 +64,8 @@
 
 	resource.ParallelTest(t, resource.TestCase{
 		PreCheck: func() {
-<<<<<<< HEAD
-			acctest.PreCheck(ctx, t)
-			acctest.PreCheckPartitionHasService(names.IVS, t)
-=======
-			acctest.PreCheck(t)
+			acctest.PreCheck(ctx, t)
 			acctest.PreCheckPartitionHasService(t, names.IVS)
->>>>>>> 78d002fe
 			testAccChannelPreCheck(ctx, t)
 		},
 		ErrorCheck:               acctest.ErrorCheck(t, ivs.EndpointsID),
@@ -128,13 +118,8 @@
 
 	resource.ParallelTest(t, resource.TestCase{
 		PreCheck: func() {
-<<<<<<< HEAD
-			acctest.PreCheck(ctx, t)
-			acctest.PreCheckPartitionHasService(names.IVS, t)
-=======
-			acctest.PreCheck(t)
+			acctest.PreCheck(ctx, t)
 			acctest.PreCheckPartitionHasService(t, names.IVS)
->>>>>>> 78d002fe
 			testAccChannelPreCheck(ctx, t)
 		},
 		ErrorCheck:               acctest.ErrorCheck(t, ivs.EndpointsID),
@@ -175,13 +160,8 @@
 
 	resource.ParallelTest(t, resource.TestCase{
 		PreCheck: func() {
-<<<<<<< HEAD
-			acctest.PreCheck(ctx, t)
-			acctest.PreCheckPartitionHasService(ivs.EndpointsID, t)
-=======
-			acctest.PreCheck(t)
+			acctest.PreCheck(ctx, t)
 			acctest.PreCheckPartitionHasService(t, ivs.EndpointsID)
->>>>>>> 78d002fe
 			testAccChannelPreCheck(ctx, t)
 		},
 		ErrorCheck:               acctest.ErrorCheck(t, ivs.EndpointsID),
@@ -209,13 +189,8 @@
 
 	resource.ParallelTest(t, resource.TestCase{
 		PreCheck: func() {
-<<<<<<< HEAD
-			acctest.PreCheck(ctx, t)
-			acctest.PreCheckPartitionHasService(ivs.EndpointsID, t)
-=======
-			acctest.PreCheck(t)
+			acctest.PreCheck(ctx, t)
 			acctest.PreCheckPartitionHasService(t, ivs.EndpointsID)
->>>>>>> 78d002fe
 			testAccChannelPreCheck(ctx, t)
 		},
 		ErrorCheck:               acctest.ErrorCheck(t, ivs.EndpointsID),
