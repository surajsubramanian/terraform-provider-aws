--- conflicted
+++ resolved
@@ -123,9 +123,5 @@
 	google.golang.org/genproto v0.0.0-20200711021454-869866162049 // indirect
 	google.golang.org/grpc v1.50.1 // indirect
 	google.golang.org/protobuf v1.28.1 // indirect
-<<<<<<< HEAD
 	gopkg.in/yaml.v3 v3.0.1 // indirect
-	syreclabs.com/go/faker v1.2.3
-=======
->>>>>>> d82c79b1
 )