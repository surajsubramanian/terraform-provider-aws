package lightsail_test

import (
	"context"
	"errors"
	"fmt"
	"regexp"
	"strings"
	"testing"

	"github.com/aws/aws-sdk-go-v2/service/lightsail"
	sdkacctest "github.com/hashicorp/terraform-plugin-testing/helper/acctest"
	"github.com/hashicorp/terraform-plugin-testing/helper/resource"
	"github.com/hashicorp/terraform-plugin-testing/terraform"
	"github.com/hashicorp/terraform-provider-aws/internal/acctest"
	"github.com/hashicorp/terraform-provider-aws/internal/conns"
	"github.com/hashicorp/terraform-provider-aws/internal/create"
	tflightsail "github.com/hashicorp/terraform-provider-aws/internal/service/lightsail"
	"github.com/hashicorp/terraform-provider-aws/internal/tfresource"
	"github.com/hashicorp/terraform-provider-aws/names"
)

func TestAccLightsailDisk_basic(t *testing.T) {
	ctx := acctest.Context(t)
	rName := sdkacctest.RandomWithPrefix(acctest.ResourcePrefix)
	resourceName := "aws_lightsail_disk.test"

	resource.ParallelTest(t, resource.TestCase{
		PreCheck: func() {
			acctest.PreCheck(ctx, t)
			acctest.PreCheckPartitionHasService(t, strings.ToLower(lightsail.ServiceID))
			testAccPreCheck(ctx, t)
		},
		ErrorCheck:               acctest.ErrorCheck(t, strings.ToLower(lightsail.ServiceID)),
		ProtoV5ProviderFactories: acctest.ProtoV5ProviderFactories,
		CheckDestroy:             testAccCheckDiskDestroy(ctx),
		Steps: []resource.TestStep{
			{
				Config: testAccDiskConfig_basic(rName),
				Check: resource.ComposeTestCheckFunc(
					testAccCheckDiskExists(ctx, resourceName),
					acctest.MatchResourceAttrRegionalARN(resourceName, "arn", "lightsail", regexp.MustCompile(`Disk/.+`)),
					resource.TestCheckResourceAttrSet(resourceName, "availability_zone"),
					resource.TestCheckResourceAttrSet(resourceName, "created_at"),
					resource.TestCheckResourceAttr(resourceName, "name", rName),
					resource.TestCheckResourceAttr(resourceName, "size_in_gb", "8"),
					resource.TestCheckResourceAttrSet(resourceName, "support_code"),
				),
			},
			{
				ResourceName:      resourceName,
				ImportState:       true,
				ImportStateVerify: true,
			},
		},
	})
}

func TestAccLightsailDisk_Tags(t *testing.T) {
	ctx := acctest.Context(t)
	rName := sdkacctest.RandomWithPrefix(acctest.ResourcePrefix)
	resourceName := "aws_lightsail_disk.test"

	resource.ParallelTest(t, resource.TestCase{
		PreCheck: func() {
			acctest.PreCheck(ctx, t)
			acctest.PreCheckPartitionHasService(t, strings.ToLower(lightsail.ServiceID))
			testAccPreCheck(ctx, t)
		},
		ErrorCheck:               acctest.ErrorCheck(t, strings.ToLower(lightsail.ServiceID)),
		ProtoV5ProviderFactories: acctest.ProtoV5ProviderFactories,
		CheckDestroy:             testAccCheckDiskDestroy(ctx),
		Steps: []resource.TestStep{
			{
				Config: testAccDiskConfig_tags1(rName, "key1", "value1"),
				Check: resource.ComposeTestCheckFunc(
					testAccCheckDiskExists(ctx, resourceName),
					resource.TestCheckResourceAttr(resourceName, "tags.%", "1"),
					resource.TestCheckResourceAttr(resourceName, "tags.key1", "value1"),
				),
			},
			{
				ResourceName:      resourceName,
				ImportState:       true,
				ImportStateVerify: true,
			},
			{
				Config: testAccDiskConfig_tags2(rName, "key1", "value1updated", "key2", "value2"),
				Check: resource.ComposeTestCheckFunc(
					testAccCheckDiskExists(ctx, resourceName),
					resource.TestCheckResourceAttr(resourceName, "tags.%", "2"),
					resource.TestCheckResourceAttr(resourceName, "tags.key1", "value1updated"),
					resource.TestCheckResourceAttr(resourceName, "tags.key2", "value2"),
				),
			},
			{
				Config: testAccDiskConfig_tags1(rName, "key2", "value2"),
				Check: resource.ComposeTestCheckFunc(
					testAccCheckDiskExists(ctx, resourceName),
					resource.TestCheckResourceAttr(resourceName, "tags.%", "1"),
					resource.TestCheckResourceAttr(resourceName, "tags.key2", "value2"),
				),
			},
		},
	})
}

func testAccCheckDiskExists(ctx context.Context, n string) resource.TestCheckFunc {
	return func(s *terraform.State) error {
		rs, ok := s.RootModule().Resources[n]
		if !ok {
			return fmt.Errorf("Not found: %s", n)
		}

		if rs.Primary.ID == "" {
			return errors.New("No LightsailDisk ID is set")
		}

<<<<<<< HEAD
		conn := acctest.Provider.Meta().(*conns.AWSClient).LightsailClient()
=======
		conn := acctest.Provider.Meta().(*conns.AWSClient).LightsailConn(ctx)
>>>>>>> 258dd327

		resp, err := tflightsail.FindDiskById(ctx, conn, rs.Primary.ID)

		if err != nil {
			return err
		}

		if resp == nil {
			return fmt.Errorf("Disk %q does not exist", rs.Primary.ID)
		}

		return nil
	}
}

func TestAccLightsailDisk_disappears(t *testing.T) {
	ctx := acctest.Context(t)
	rName := sdkacctest.RandomWithPrefix(acctest.ResourcePrefix)
	resourceName := "aws_lightsail_disk.test"

	resource.ParallelTest(t, resource.TestCase{
		PreCheck: func() {
			acctest.PreCheck(ctx, t)
			acctest.PreCheckPartitionHasService(t, strings.ToLower(lightsail.ServiceID))
			testAccPreCheck(ctx, t)
		},
		ErrorCheck:               acctest.ErrorCheck(t, strings.ToLower(lightsail.ServiceID)),
		ProtoV5ProviderFactories: acctest.ProtoV5ProviderFactories,
		CheckDestroy:             testAccCheckDiskDestroy(ctx),
		Steps: []resource.TestStep{
			{
				Config: testAccDiskConfig_basic(rName),
				Check: resource.ComposeTestCheckFunc(
					testAccCheckDiskExists(ctx, resourceName),
					acctest.CheckResourceDisappears(ctx, acctest.Provider, tflightsail.ResourceDisk(), resourceName),
				),
				ExpectNonEmptyPlan: true,
			},
		},
	})
}

func testAccCheckDiskDestroy(ctx context.Context) resource.TestCheckFunc {
	return func(s *terraform.State) error {
		for _, rs := range s.RootModule().Resources {
			if rs.Type != "aws_lightsail_disk" {
				continue
			}

<<<<<<< HEAD
			conn := acctest.Provider.Meta().(*conns.AWSClient).LightsailClient()
=======
			conn := acctest.Provider.Meta().(*conns.AWSClient).LightsailConn(ctx)
>>>>>>> 258dd327

			_, err := tflightsail.FindDiskById(ctx, conn, rs.Primary.ID)

			if tfresource.NotFound(err) {
				continue
			}

			if err != nil {
				return err
			}

			return create.Error(names.Lightsail, create.ErrActionCheckingDestroyed, tflightsail.ResDisk, rs.Primary.ID, errors.New("still exists"))
		}

		return nil
	}
}

func testAccDiskConfigBase() string {
	return `
data "aws_availability_zones" "available" {
  state = "available"

  filter {
    name   = "opt-in-status"
    values = ["opt-in-not-required"]
  }
}
`
}

func testAccDiskConfig_basic(rName string) string {
	return acctest.ConfigCompose(
		testAccDiskConfigBase(),
		fmt.Sprintf(`
resource "aws_lightsail_disk" "test" {
  name              = %[1]q
  size_in_gb        = 8
  availability_zone = data.aws_availability_zones.available.names[0]
}
`, rName))
}

func testAccDiskConfig_tags1(rName string, tagKey1, tagValue1 string) string {
	return acctest.ConfigCompose(
		testAccDiskConfigBase(),
		fmt.Sprintf(`
resource "aws_lightsail_disk" "test" {
  name              = %[1]q
  size_in_gb        = 8
  availability_zone = data.aws_availability_zones.available.names[0]
  tags = {
    %[2]q = %[3]q
  }
}
`, rName, tagKey1, tagValue1))
}

func testAccDiskConfig_tags2(rName, tagKey1, tagValue1, tagKey2, tagValue2 string) string {
	return acctest.ConfigCompose(
		testAccDiskConfigBase(),
		fmt.Sprintf(`
resource "aws_lightsail_disk" "test" {
  name              = %[1]q
  size_in_gb        = 8
  availability_zone = data.aws_availability_zones.available.names[0]
  tags = {
    %[2]q = %[3]q
    %[4]q = %[5]q
  }
}
`, rName, tagKey1, tagValue1, tagKey2, tagValue2))
}<|MERGE_RESOLUTION|>--- conflicted
+++ resolved
@@ -116,11 +116,7 @@
 			return errors.New("No LightsailDisk ID is set")
 		}
 
-<<<<<<< HEAD
-		conn := acctest.Provider.Meta().(*conns.AWSClient).LightsailClient()
-=======
-		conn := acctest.Provider.Meta().(*conns.AWSClient).LightsailConn(ctx)
->>>>>>> 258dd327
+		conn := acctest.Provider.Meta().(*conns.AWSClient).LightsailClient(ctx)
 
 		resp, err := tflightsail.FindDiskById(ctx, conn, rs.Primary.ID)
 
@@ -170,11 +166,7 @@
 				continue
 			}
 
-<<<<<<< HEAD
-			conn := acctest.Provider.Meta().(*conns.AWSClient).LightsailClient()
-=======
-			conn := acctest.Provider.Meta().(*conns.AWSClient).LightsailConn(ctx)
->>>>>>> 258dd327
+			conn := acctest.Provider.Meta().(*conns.AWSClient).LightsailClient(ctx)
 
 			_, err := tflightsail.FindDiskById(ctx, conn, rs.Primary.ID)
 
